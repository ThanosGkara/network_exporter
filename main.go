package main

import (
	"context"
	"expvar"
	"fmt"
	"net"
	"net/http"
	"net/http/pprof"
	"os"
	"time"

	"github.com/alecthomas/kingpin/v2"
	"github.com/felixge/fgprof"
	"github.com/go-kit/log"
	"github.com/go-kit/log/level"
	"github.com/prometheus/client_golang/prometheus"
	"github.com/prometheus/client_golang/prometheus/collectors"
	"github.com/prometheus/client_golang/prometheus/promhttp"
	"github.com/prometheus/common/promlog"
	"github.com/prometheus/common/promlog/flag"
	"github.com/prometheus/exporter-toolkit/web"
	"github.com/syepes/network_exporter/collector"
	"github.com/syepes/network_exporter/config"
	"github.com/syepes/network_exporter/monitor"
	"github.com/syepes/network_exporter/pkg/common"
)

const version string = "1.7.7"

var (
<<<<<<< HEAD
	WebListenAddresses = kingpin.Flag("web.listen-address", "The address to listen on for HTTP requests").Default(":9427").Strings()
	configFile         = kingpin.Flag("config.file", "Exporter configuration file").Default("/app/cfg/network_exporter.yml").String()
	enableProfileing   = kingpin.Flag("profiling", "Enable Profiling (pprof + fgprof)").Default("false").Bool()
	WebConfigFile      = kingpin.Flag("web.config.file", "Path to the web configuration file").Default("").String()
	WebSystemdSocket   = kingpin.Flag("web.system.socket", "WebSystemdSocket").Default("0").Bool()
	sc                 = &config.SafeConfig{Cfg: &config.Config{}}
	logger             log.Logger
	icmpID             *common.IcmpID // goroutine shared counter
	monitorPING        *monitor.PING
	monitorMTR         *monitor.MTR
	monitorTCP         *monitor.TCPPort
	monitorHTTPGet     *monitor.HTTPGet
=======
	listenAddress    = kingpin.Flag("web.listen-address", "The address to listen on for HTTP requests").Default(":9427").String()
	configFile       = kingpin.Flag("config.file", "Exporter configuration file").Default("/app/cfg/network_exporter.yml").String()
	enableProfileing = kingpin.Flag("profiling", "Enable Profiling (pprof + fgprof)").Default("false").Bool()
	MetricPath       = kingpin.Flag("metrics-path", "metric path").Default("/metrics").String()
	sc               = &config.SafeConfig{Cfg: &config.Config{}}
	logger           log.Logger
	icmpID           *common.IcmpID // goroutine shared counter
	monitorPING      *monitor.PING
	monitorMTR       *monitor.MTR
	monitorTCP       *monitor.TCPPort
	monitorHTTPGet   *monitor.HTTPGet
>>>>>>> 934382d6

	indexHTML = `<!doctype html><html><head> <meta charset="UTF-8"><title>Network Exporter (Version ` + version + `)</title></head><body><h1>Network Exporter</h1><p><a href="%s">Metrics</a></p></body></html>`
)

func init() {
	promlogConfig := &promlog.Config{}
	flag.AddFlags(kingpin.CommandLine, promlogConfig)
	kingpin.Version(version)
	kingpin.HelpFlag.Short('h')
	kingpin.Parse()
	logger = promlog.New(promlogConfig)
	icmpID = &common.IcmpID{}
}

func main() {
	level.Info(logger).Log("msg", "Starting network_exporter", "version", version)

	level.Info(logger).Log("msg", "Loading config")
	if err := sc.ReloadConfig(logger, *configFile); err != nil {
		level.Error(logger).Log("msg", "Loading config", "err", err)
		os.Exit(1)
	}

	reloadSignal()

	resolver := getResolver()

	monitorPING = monitor.NewPing(logger, sc, resolver, icmpID)
	go monitorPING.AddTargets()

	monitorMTR = monitor.NewMTR(logger, sc, resolver, icmpID)
	go monitorMTR.AddTargets()

	monitorTCP = monitor.NewTCPPort(logger, sc, resolver)
	go monitorTCP.AddTargets()

	monitorHTTPGet = monitor.NewHTTPGet(logger, sc, resolver)
	go monitorHTTPGet.AddTargets()

	go startConfigRefresh()

	startServer()
}

func startConfigRefresh() {
	interval := sc.Cfg.Conf.Refresh.Duration()
	if interval <= 0 {
		return
	}

	for range time.NewTicker(interval).C {
		level.Info(logger).Log("msg", "ReLoading config")
		if err := sc.ReloadConfig(logger, *configFile); err != nil {
			level.Error(logger).Log("msg", "Reloading config skipped", "err", err)
			continue
		} else {
			monitorPING.DelTargets()
			_ = monitorPING.CheckActiveTargets()
			monitorPING.AddTargets()
			monitorMTR.DelTargets()
			_ = monitorMTR.CheckActiveTargets()
			monitorMTR.AddTargets()
			monitorTCP.DelTargets()
			_ = monitorTCP.CheckActiveTargets()
			monitorTCP.AddTargets()
			monitorHTTPGet.DelTargets()
			monitorHTTPGet.AddTargets()
		}
	}
}

func startServer() {
	mux := http.NewServeMux()
	metricsPath := *MetricPath

	reg := prometheus.NewRegistry()
	reg.MustRegister(collectors.NewGoCollector())
	reg.MustRegister(collectors.NewProcessCollector(collectors.ProcessCollectorOpts{}))
	reg.MustRegister(&collector.MTR{Monitor: monitorMTR})
	reg.MustRegister(&collector.PING{Monitor: monitorPING})
	reg.MustRegister(&collector.TCP{Monitor: monitorTCP})
	reg.MustRegister(&collector.HTTPGet{Monitor: monitorHTTPGet})
	h := promhttp.HandlerFor(reg, promhttp.HandlerOpts{})
	mux.Handle(metricsPath, h)
	mux.HandleFunc("/", func(w http.ResponseWriter, r *http.Request) {
		fmt.Fprintf(w, indexHTML, metricsPath)
	})

	if *enableProfileing {
		level.Info(logger).Log("msg", "Profiling enabled")
		mux.Handle("/debug/vars", http.HandlerFunc(expVars))
		mux.HandleFunc("/debug/fgprof", fgprof.Handler().(http.HandlerFunc))
		mux.HandleFunc("/debug/pprof/", pprof.Index)
		mux.HandleFunc("/debug/pprof/cmdline", pprof.Cmdline)
		mux.HandleFunc("/debug/pprof/profile", pprof.Profile)
		mux.HandleFunc("/debug/pprof/symbol", pprof.Symbol)
		mux.HandleFunc("/debug/pprof/trace", pprof.Trace)
	}

	server := &http.Server{
		Handler: mux,
	}

	level.Info(logger).Log("msg", "Starting network_exporter", "version", version)
	level.Info(logger).Log("msg", fmt.Sprintf("Listening for %s on %s", metricsPath, *WebListenAddresses))

	serverFlags := web.FlagConfig{
		WebConfigFile:      WebConfigFile,
		WebSystemdSocket:   WebSystemdSocket,
		WebListenAddresses: WebListenAddresses,
	}
	if err := web.ListenAndServe(server, &serverFlags, logger); err != nil {
		level.Error(logger).Log("msg", "Could not start HTTP server", "err", err)
	}
}

func getResolver() *config.Resolver {
	if sc.Cfg.Conf.Nameserver == "" {
		level.Info(logger).Log("msg", "Configured default DNS resolver")
		return &config.Resolver{Resolver: net.DefaultResolver, Timeout: sc.Cfg.Conf.NameserverTimeout.Duration()}
	}

	level.Info(logger).Log("msg", "Configured custom DNS resolver")
	dialer := func(ctx context.Context, network, address string) (net.Conn, error) {
		d := net.Dialer{Timeout: sc.Cfg.Conf.NameserverTimeout.Duration()}
		return d.DialContext(ctx, "udp", sc.Cfg.Conf.Nameserver)
	}
	return &config.Resolver{Resolver: &net.Resolver{PreferGo: true, Dial: dialer}, Timeout: sc.Cfg.Conf.NameserverTimeout.Duration()}
}

func expVars(w http.ResponseWriter, r *http.Request) {
	first := true
	w.Header().Set("Content-Type", "application/json; charset=utf-8")
	fmt.Fprintf(w, "{\n")
	expvar.Do(func(kv expvar.KeyValue) {
		if !first {
			fmt.Fprintf(w, ",\n")
		}
		first = false
		fmt.Fprintf(w, "%q: %s", kv.Key, kv.Value)
	})
	fmt.Fprintf(w, "\n}\n")
}<|MERGE_RESOLUTION|>--- conflicted
+++ resolved
@@ -29,9 +29,9 @@
 const version string = "1.7.7"
 
 var (
-<<<<<<< HEAD
 	WebListenAddresses = kingpin.Flag("web.listen-address", "The address to listen on for HTTP requests").Default(":9427").Strings()
 	configFile         = kingpin.Flag("config.file", "Exporter configuration file").Default("/app/cfg/network_exporter.yml").String()
+	MetricPath         = kingpin.Flag("metrics-path", "metric path").Default("/metrics").String()
 	enableProfileing   = kingpin.Flag("profiling", "Enable Profiling (pprof + fgprof)").Default("false").Bool()
 	WebConfigFile      = kingpin.Flag("web.config.file", "Path to the web configuration file").Default("").String()
 	WebSystemdSocket   = kingpin.Flag("web.system.socket", "WebSystemdSocket").Default("0").Bool()
@@ -42,19 +42,6 @@
 	monitorMTR         *monitor.MTR
 	monitorTCP         *monitor.TCPPort
 	monitorHTTPGet     *monitor.HTTPGet
-=======
-	listenAddress    = kingpin.Flag("web.listen-address", "The address to listen on for HTTP requests").Default(":9427").String()
-	configFile       = kingpin.Flag("config.file", "Exporter configuration file").Default("/app/cfg/network_exporter.yml").String()
-	enableProfileing = kingpin.Flag("profiling", "Enable Profiling (pprof + fgprof)").Default("false").Bool()
-	MetricPath       = kingpin.Flag("metrics-path", "metric path").Default("/metrics").String()
-	sc               = &config.SafeConfig{Cfg: &config.Config{}}
-	logger           log.Logger
-	icmpID           *common.IcmpID // goroutine shared counter
-	monitorPING      *monitor.PING
-	monitorMTR       *monitor.MTR
-	monitorTCP       *monitor.TCPPort
-	monitorHTTPGet   *monitor.HTTPGet
->>>>>>> 934382d6
 
 	indexHTML = `<!doctype html><html><head> <meta charset="UTF-8"><title>Network Exporter (Version ` + version + `)</title></head><body><h1>Network Exporter</h1><p><a href="%s">Metrics</a></p></body></html>`
 )
