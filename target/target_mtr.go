package target

import (
	"encoding/json"
	"log/slog"
	"os"
	"strconv"
	"sync"
	"time"

	"github.com/syepes/network_exporter/pkg/common"
	"github.com/syepes/network_exporter/pkg/mtr"
)

// MTR Object
type MTR struct {
<<<<<<< HEAD
	logger    *slog.Logger
	icmpID    *common.IcmpID
	name      string
	host      string
	srcAddr   string
	interval  time.Duration
	timeout   time.Duration
	maxHops   int
	count     int
	ipv6      bool
	labels    map[string]string
	result    *mtr.MtrResult
	stop      chan struct{}
	wg        sync.WaitGroup
=======
	logger   log.Logger
	icmpID   *common.IcmpID
	name     string
	host     string
	srcAddr  string
	interval time.Duration
	timeout  time.Duration
	maxHops  int
	count    int
	mtrtype  common.MtrType
	ipv6     bool
	labels   map[string]string
	result   *mtr.MtrResult
	stop     chan struct{}
	wg       sync.WaitGroup
>>>>>>> 1c4319ac
	sync.RWMutex
}

// NewMTR starts a new monitoring goroutine
<<<<<<< HEAD
func NewMTR(logger *slog.Logger, icmpID *common.IcmpID, startupDelay time.Duration, name string, host string, srcAddr string, interval time.Duration, timeout time.Duration, maxHops int, count int, labels map[string]string, ipv6 bool) (*MTR, error) {
=======
func NewMTR(logger log.Logger, icmpID *common.IcmpID, startupDelay time.Duration, name string, host string, srcAddr string, interval time.Duration, timeout time.Duration, maxHops int, count int, mtrtype common.MtrType, labels map[string]string, ipv6 bool) (*MTR, error) {
>>>>>>> 1c4319ac
	if logger == nil {
		logger = slog.New(slog.NewTextHandler(os.Stderr, nil))
	}
	t := &MTR{
<<<<<<< HEAD
		logger:    logger,
		icmpID:    icmpID,
		name:      name,
		host:      host,
		srcAddr:   srcAddr,
		interval:  interval,
		timeout:   timeout,
		maxHops:   maxHops,
		count:     count,
		ipv6:      ipv6,
		labels:    labels,
		stop:      make(chan struct{}),
		result:    &mtr.MtrResult{HopSummaryMap: map[string]*common.IcmpSummary{}},
=======
		logger:   logger,
		icmpID:   icmpID,
		name:     name,
		host:     host,
		srcAddr:  srcAddr,
		interval: interval,
		timeout:  timeout,
		maxHops:  maxHops,
		count:    count,
		mtrtype:  mtrtype, // initialize with MTR as default
		ipv6:     ipv6,
		labels:   labels,
		stop:     make(chan struct{}),
		result:   &mtr.MtrResult{HopSummaryMap: map[string]*common.IcmpSummary{}},
>>>>>>> 1c4319ac
	}
	t.wg.Add(1)
	go t.run(startupDelay)
	return t, nil
}

func (t *MTR) run(startupDelay time.Duration) {
	if startupDelay > 0 {
		select {
		case <-time.After(startupDelay):
		case <-t.stop:
		}
	}

	waitChan := make(chan struct{}, MaxConcurrentJobs)
	tick := time.NewTicker(t.interval)
	for {
		select {
		case <-t.stop:
			tick.Stop()
			t.wg.Done()
			return
		case <-tick.C:
			waitChan <- struct{}{}
			go func() {
				t.mtr()
				<-waitChan
			}()
		}
	}
}

// Stop gracefully stops the monitoring
func (t *MTR) Stop() {
	close(t.stop)
	t.wg.Wait()
}

func (t *MTR) mtr() {
	icmpID := int(t.icmpID.Get())
	data, err := mtr.Mtr(t.host, t.srcAddr, t.maxHops, t.count, t.timeout, icmpID, t.mtrtype, t.ipv6)
	if err != nil {
		t.logger.Error("MTR failed", "type", "MTR", "func", "mtr", "err", err)
	}

	t.Lock()
	defer t.Unlock()
	summaryMap := t.result.HopSummaryMap
	t.result = data
	for _, hop := range data.Hops {
		summary := summaryMap[strconv.Itoa(hop.TTL)+"_"+hop.AddressTo]
		if summary == nil {
			summary = &common.IcmpSummary{}
			summaryMap[strconv.Itoa(hop.TTL)+"_"+hop.AddressTo] = summary
		}
		summary.AddressFrom = hop.AddressFrom
		summary.AddressTo = hop.AddressTo
		summary.Snt += hop.Snt
		summary.SntTime += hop.SumTime
		summary.SntFail += hop.SntFail
	}
	t.result.HopSummaryMap = summaryMap

	bytes, err2 := json.Marshal(t.result)
	if err2 != nil {
		t.logger.Error("Failed to marshal result", "type", "MTR", "func", "mtr", "err", err2)
	}
	t.logger.Debug("MTR result", "type", "MTR", "func", "mtr", "result", string(bytes))
}

// Compute returns the results of the MTR metrics
func (t *MTR) Compute() *mtr.MtrResult {
	t.RLock()
	defer t.RUnlock()

	if t.result == nil {
		return nil
	}
	return t.result
}

// Name returns name
func (t *MTR) Name() string {
	t.RLock()
	defer t.RUnlock()
	return t.name
}

// Host returns host
func (t *MTR) Host() string {
	t.RLock()
	defer t.RUnlock()
	return t.host
}

// Labels returns labels
func (t *MTR) Labels() map[string]string {
	t.RLock()
	defer t.RUnlock()
	return t.labels
}<|MERGE_RESOLUTION|>--- conflicted
+++ resolved
@@ -14,23 +14,7 @@
 
 // MTR Object
 type MTR struct {
-<<<<<<< HEAD
-	logger    *slog.Logger
-	icmpID    *common.IcmpID
-	name      string
-	host      string
-	srcAddr   string
-	interval  time.Duration
-	timeout   time.Duration
-	maxHops   int
-	count     int
-	ipv6      bool
-	labels    map[string]string
-	result    *mtr.MtrResult
-	stop      chan struct{}
-	wg        sync.WaitGroup
-=======
-	logger   log.Logger
+	logger   *slog.Logger
 	icmpID   *common.IcmpID
 	name     string
 	host     string
@@ -45,35 +29,15 @@
 	result   *mtr.MtrResult
 	stop     chan struct{}
 	wg       sync.WaitGroup
->>>>>>> 1c4319ac
 	sync.RWMutex
 }
 
 // NewMTR starts a new monitoring goroutine
-<<<<<<< HEAD
-func NewMTR(logger *slog.Logger, icmpID *common.IcmpID, startupDelay time.Duration, name string, host string, srcAddr string, interval time.Duration, timeout time.Duration, maxHops int, count int, labels map[string]string, ipv6 bool) (*MTR, error) {
-=======
-func NewMTR(logger log.Logger, icmpID *common.IcmpID, startupDelay time.Duration, name string, host string, srcAddr string, interval time.Duration, timeout time.Duration, maxHops int, count int, mtrtype common.MtrType, labels map[string]string, ipv6 bool) (*MTR, error) {
->>>>>>> 1c4319ac
+func NewMTR(logger *slog.Logger, icmpID *common.IcmpID, startupDelay time.Duration, name string, host string, srcAddr string, interval time.Duration, timeout time.Duration, maxHops int, count int, mtrtype common.MtrType, labels map[string]string, ipv6 bool) (*MTR, error) {
 	if logger == nil {
 		logger = slog.New(slog.NewTextHandler(os.Stderr, nil))
 	}
 	t := &MTR{
-<<<<<<< HEAD
-		logger:    logger,
-		icmpID:    icmpID,
-		name:      name,
-		host:      host,
-		srcAddr:   srcAddr,
-		interval:  interval,
-		timeout:   timeout,
-		maxHops:   maxHops,
-		count:     count,
-		ipv6:      ipv6,
-		labels:    labels,
-		stop:      make(chan struct{}),
-		result:    &mtr.MtrResult{HopSummaryMap: map[string]*common.IcmpSummary{}},
-=======
 		logger:   logger,
 		icmpID:   icmpID,
 		name:     name,
@@ -88,7 +52,6 @@
 		labels:   labels,
 		stop:     make(chan struct{}),
 		result:   &mtr.MtrResult{HopSummaryMap: map[string]*common.IcmpSummary{}},
->>>>>>> 1c4319ac
 	}
 	t.wg.Add(1)
 	go t.run(startupDelay)
