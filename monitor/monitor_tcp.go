package monitor

import (
	"fmt"
	"net"
	"strings"
	"sync"
	"time"

	"github.com/go-kit/log"
	"github.com/go-kit/log/level"
	"github.com/syepes/network_exporter/config"
	"github.com/syepes/network_exporter/pkg/common"
	"github.com/syepes/network_exporter/pkg/tcp"
	"github.com/syepes/network_exporter/target"
)

// TCPPort manages the goroutines responsible for collecting TCP data
type TCPPort struct {
	logger   log.Logger
	sc       *config.SafeConfig
	resolver *net.Resolver
	interval time.Duration
	timeout  time.Duration
	targets  map[string]*target.TCPPort
	mtx      sync.RWMutex
}

// NewTCPPort creates and configures a new Monitoring TCP instance
func NewTCPPort(logger log.Logger, sc *config.SafeConfig, resolver *net.Resolver) *TCPPort {
	if logger == nil {
		logger = log.NewNopLogger()
	}
	return &TCPPort{
		logger:   logger,
		sc:       sc,
		resolver: resolver,
		interval: sc.Cfg.TCP.Interval.Duration(),
		timeout:  sc.Cfg.TCP.Timeout.Duration(),
		targets:  make(map[string]*target.TCPPort),
	}
}

// Stop brings the monitoring gracefully to a halt
func (p *TCPPort) Stop() {
	p.mtx.Lock()
	defer p.mtx.Unlock()

	for id := range p.targets {
		p.removeTarget(id)
	}
}

// AddTargets adds newly added targets from the configuration
func (p *TCPPort) AddTargets() {
	level.Debug(p.logger).Log("type", "TCP", "func", "AddTargets", "msg", fmt.Sprintf("Current Targets: %d, cfg: %d", len(p.targets), countTargets(p.sc, "TCP")))

	targetActiveTmp := []string{}
	for _, v := range p.targets {
		targetActiveTmp = common.AppendIfMissing(targetActiveTmp, v.Name())
	}

	targetConfigTmp := []string{}
	for _, v := range p.sc.Cfg.Targets {
		if v.Type == "TCP" {
			conn := strings.Split(v.Host, ":")
			if len(conn) != 2 {
				level.Warn(p.logger).Log("type", "TCP", "func", "AddTargets", "msg", fmt.Sprintf("Skipping target, could not identify host/port: %v", v.Host))
				continue
			}
			ipAddrs, err := common.DestAddrs(conn[0], p.resolver)
			if err != nil || len(ipAddrs) == 0 {
				level.Warn(p.logger).Log("type", "TCP", "func", "AddTargets", "msg", fmt.Sprintf("Skipping resolve target: %s", v.Host), "err", err)
			}
			for _, ipAddr := range ipAddrs {
				targetConfigTmp = common.AppendIfMissing(targetConfigTmp, v.Name+" "+ipAddr)
			}
		}
	}

	targetAdd := common.CompareList(targetActiveTmp, targetConfigTmp)
	level.Debug(p.logger).Log("type", "TCP", "func", "AddTargets", "msg", fmt.Sprintf("targetName: %v", targetAdd))

	for _, targetName := range targetAdd {
		for _, target := range p.sc.Cfg.Targets {
			if target.Type == "TCP" {
				conn := strings.Split(target.Name, ":")
				if len(conn) != 2 {
					level.Warn(p.logger).Log("type", "TCP", "func", "AddTargets", "msg", fmt.Sprintf("Skipping target, could not identify host/port: %v", target.Name))
					continue
				}
<<<<<<< HEAD
				err := p.AddTarget(target.Name, conn[0], conn[1], target.SourceIp, target.Labels.Kv)
				if err != nil {
					level.Warn(p.logger).Log("type", "TCP", "func", "AddTargets", "msg", fmt.Sprintf("Skipping target: %s", target.Host), "err", err)
=======
				ipAddrs, err := common.DestAddrs(conn[0], p.resolver)
				if err != nil || len(ipAddrs) == 0 {
					level.Warn(p.logger).Log("type", "TCP", "func", "AddTargets", "msg", fmt.Sprintf("Skipping resolve target: %s", target.Name), "err", err)
				}
				for _, ipAddr := range ipAddrs {
					if target.Name+" "+ipAddr != targetName {
						continue
					}
					if target.Type == "TCP" {
						conn := strings.Split(target.Host, ":")
						if len(conn) != 2 {
							level.Warn(p.logger).Log("type", "TCP", "func", "AddTargets", "msg", fmt.Sprintf("Skipping target, could not identify host/port: %v", target.Host))
							continue
						}
						ipAddrs, err := common.DestAddrs(conn[0], p.resolver)
						if err != nil || len(ipAddrs) == 0 {
							level.Warn(p.logger).Log("type", "TCP", "func", "AddTargets", "msg", fmt.Sprintf("Skipping resolve target: %s", target.Host), "err", err)
						}
						for _, ipAddr := range ipAddrs {
							err := p.AddTarget(target.Name+" "+ipAddr, conn[0], ipAddr, conn[1], target.Labels.Kv)
							if err != nil {
								level.Warn(p.logger).Log("type", "TCP", "func", "AddTargets", "msg", fmt.Sprintf("Skipping target. Host: %s IP: %s", target.Host, ipAddr), "err", err)
							}
						}
					}
>>>>>>> 2ea01612
				}
			}
		}
	}
}

// AddTarget adds a target to the monitored list
<<<<<<< HEAD
func (p *TCPPort) AddTarget(name string, host string, port string, srcAddr string, labels map[string]string) (err error) {
	return p.AddTargetDelayed(name, host, port, srcAddr, labels, 0)
}

// AddTargetDelayed is AddTarget with a startup delay
func (p *TCPPort) AddTargetDelayed(name string, host string, port string, srcAddr string, labels map[string]string, startupDelay time.Duration) (err error) {
=======
func (p *TCPPort) AddTarget(name string, host string, ip string, port string, labels map[string]string) (err error) {
	return p.AddTargetDelayed(name, host, ip, port, labels, 0)
}

// AddTargetDelayed is AddTarget with a startup delay
func (p *TCPPort) AddTargetDelayed(name string, host string, ip string, port string, labels map[string]string, startupDelay time.Duration) (err error) {
>>>>>>> 2ea01612
	level.Debug(p.logger).Log("type", "TCP", "func", "AddTargetDelayed", "msg", fmt.Sprintf("Adding Target: %s (%s:%s) in %s", name, host, port, startupDelay))

	p.mtx.Lock()
	defer p.mtx.Unlock()

<<<<<<< HEAD
	// Resolve hostnames
	ipAddrs, err := common.DestAddrs(host, p.resolver)
	if err != nil || len(ipAddrs) == 0 {
		return err
	}

	target, err := target.NewTCPPort(p.logger, startupDelay, name, ipAddrs[0], srcAddr, port, p.interval, p.timeout, labels)
=======
	target, err := target.NewTCPPort(p.logger, startupDelay, name, host, ip, port, p.interval, p.timeout, labels)
>>>>>>> 2ea01612
	if err != nil {
		return err
	}
	p.removeTarget(name)
	p.targets[name] = target
	return nil
}

// DelTargets deletes/stops the removed targets from the configuration
func (p *TCPPort) DelTargets() {
	level.Debug(p.logger).Log("type", "TCP", "func", "DelTargets", "msg", fmt.Sprintf("Current Targets: %d, cfg: %d", len(p.targets), countTargets(p.sc, "TCP")))

	targetActiveTmp := []string{}
	for _, v := range p.targets {
		if v != nil {
			targetActiveTmp = common.AppendIfMissing(targetActiveTmp, v.Name())
		}
	}

	targetConfigTmp := []string{}
	for _, v := range p.sc.Cfg.Targets {
		if v.Type == "TCP" {
			conn := strings.Split(v.Host, ":")
			if len(conn) != 2 {
				level.Warn(p.logger).Log("type", "TCP", "func", "DelTargets", "msg", fmt.Sprintf("Skipping target, could not identify host/port: %v", v.Host))
				continue
			}
			ipAddrs, err := common.DestAddrs(conn[0], p.resolver)
			if err != nil || len(ipAddrs) == 0 {
				level.Warn(p.logger).Log("type", "TCP", "func", "DelTargets", "msg", fmt.Sprintf("Skipping resolve target: %s", v.Host), "err", err)
			}
			for _, ipAddr := range ipAddrs {
				targetConfigTmp = common.AppendIfMissing(targetConfigTmp, v.Name+" "+ipAddr)
			}
		}
	}

	targetDelete := common.CompareList(targetConfigTmp, targetActiveTmp)
	for _, targetName := range targetDelete {
		for _, t := range p.targets {
			if t == nil {
				continue
			}
			if t.Name() == targetName {
				p.RemoveTarget(targetName)
			}
		}
	}
}

// RemoveTarget removes a target from the monitoring list
func (p *TCPPort) RemoveTarget(key string) {
	level.Debug(p.logger).Log("type", "TCP", "func", "RemoveTarget", "msg", fmt.Sprintf("Removing Target: %s", key))
	p.mtx.Lock()
	defer p.mtx.Unlock()
	p.removeTarget(key)
}

// Stops monitoring a target and removes it from the list (if the list includes the target)
func (p *TCPPort) removeTarget(key string) {
	target, found := p.targets[key]
	if !found {
		return
	}
	target.Stop()
	delete(p.targets, key)
}

// Read target if IP was changed (DNS record)
func (p *TCPPort) CheckActiveTargets() (err error){
	level.Debug(p.logger).Log("type", "TCP", "func", "CheckActiveTargets", "msg", fmt.Sprintf("Current Targets: %d, cfg: %d", len(p.targets), countTargets(p.sc, "TCP")))

	targetActiveTmp := make(map[string]string)
	for _, v := range p.targets {
		targetActiveTmp[v.Name()+" "+v.Ip()] = v.Ip()
	}

	for targetName, targetIp := range targetActiveTmp {
		for _, target := range p.sc.Cfg.Targets {
			if target.Name != targetName {
				continue
			}
			ipAddrs, err := common.DestAddrs(strings.Split(target.Host, ":")[0], p.resolver)
			if err != nil || len(ipAddrs) == 0 {
				return err
			}

			if !func(ips []string, target string) bool {
				for _, ip := range ips {
					if ip == target {
						return true
					}
				}
				return false
			}(ipAddrs, targetIp) {

				p.RemoveTarget(targetName+" "+targetIp)
				conn := strings.Split(target.Host, ":")
				if len(conn) != 2 {
					level.Warn(p.logger).Log("type", "TCP", "func", "CheckActiveTargets", "msg", fmt.Sprintf("Skipping target, could not identify host/port: %v", target.Host))
					continue
				}
<<<<<<< HEAD
				err := p.AddTarget(target.Name, conn[0], conn[1], target.SourceIp,  target.Labels.Kv)
				if err != nil {
					level.Warn(p.logger).Log("type", "TCP", "func", "CheckActiveTargets", "msg", fmt.Sprintf("Skipping target: %s", target.Host), "err", err)
=======
				for _, ipAddr := range ipAddrs {
					err := p.AddTarget(target.Name+" "+ipAddr, conn[0], ipAddr, conn[1],  target.Labels.Kv)
					if err != nil {
						level.Warn(p.logger).Log("type", "TCP", "func", "CheckActiveTargets", "msg", fmt.Sprintf("Skipping target: %s", target.Host), "err", err)
					}
>>>>>>> 2ea01612
				}
			}
		}
	}
	return nil
}

// ExportMetrics collects the metrics for each monitored target and returns it as a simple map
func (p *TCPPort) ExportMetrics() map[string]*tcp.TCPPortReturn {
	m := make(map[string]*tcp.TCPPortReturn)

	p.mtx.RLock()
	defer p.mtx.RUnlock()

	for _, target := range p.targets {
		name := target.Name()
		// ip := target.Ip()
		metrics := target.Compute()

		if metrics != nil {
			// level.Debug(p.logger).Log("type", "TCP", "func", "ExportMetrics", "msg", fmt.Sprintf("Name: %s, Metrics: %+v, Labels: %+v", name, metrics, target.Labels()))
			m[name] = metrics
		}
	}
	return m
}

// ExportLabels target labels
func (p *TCPPort) ExportLabels() map[string]map[string]string {
	l := make(map[string]map[string]string)

	p.mtx.RLock()
	defer p.mtx.RUnlock()

	for _, target := range p.targets {
		name := target.Name()
		labels := target.Labels()

		if labels != nil {
			l[name] = labels
		}
	}
	return l
}<|MERGE_RESOLUTION|>--- conflicted
+++ resolved
@@ -89,11 +89,6 @@
 					level.Warn(p.logger).Log("type", "TCP", "func", "AddTargets", "msg", fmt.Sprintf("Skipping target, could not identify host/port: %v", target.Name))
 					continue
 				}
-<<<<<<< HEAD
-				err := p.AddTarget(target.Name, conn[0], conn[1], target.SourceIp, target.Labels.Kv)
-				if err != nil {
-					level.Warn(p.logger).Log("type", "TCP", "func", "AddTargets", "msg", fmt.Sprintf("Skipping target: %s", target.Host), "err", err)
-=======
 				ipAddrs, err := common.DestAddrs(conn[0], p.resolver)
 				if err != nil || len(ipAddrs) == 0 {
 					level.Warn(p.logger).Log("type", "TCP", "func", "AddTargets", "msg", fmt.Sprintf("Skipping resolve target: %s", target.Name), "err", err)
@@ -113,13 +108,12 @@
 							level.Warn(p.logger).Log("type", "TCP", "func", "AddTargets", "msg", fmt.Sprintf("Skipping resolve target: %s", target.Host), "err", err)
 						}
 						for _, ipAddr := range ipAddrs {
-							err := p.AddTarget(target.Name+" "+ipAddr, conn[0], ipAddr, conn[1], target.Labels.Kv)
+							err := p.AddTarget(target.Name+" "+ipAddr, ipAddr, ipAddr, conn[1], target.SourceIp, target.Labels.Kv)
 							if err != nil {
 								level.Warn(p.logger).Log("type", "TCP", "func", "AddTargets", "msg", fmt.Sprintf("Skipping target. Host: %s IP: %s", target.Host, ipAddr), "err", err)
 							}
 						}
 					}
->>>>>>> 2ea01612
 				}
 			}
 		}
@@ -127,37 +121,18 @@
 }
 
 // AddTarget adds a target to the monitored list
-<<<<<<< HEAD
-func (p *TCPPort) AddTarget(name string, host string, port string, srcAddr string, labels map[string]string) (err error) {
-	return p.AddTargetDelayed(name, host, port, srcAddr, labels, 0)
+func (p *TCPPort) AddTarget(name string, host string, ip string, port string, srcAddr string, labels map[string]string) (err error) {
+	return p.AddTargetDelayed(name, host, ip, port, srcAddr, labels, 0)
 }
 
 // AddTargetDelayed is AddTarget with a startup delay
-func (p *TCPPort) AddTargetDelayed(name string, host string, port string, srcAddr string, labels map[string]string, startupDelay time.Duration) (err error) {
-=======
-func (p *TCPPort) AddTarget(name string, host string, ip string, port string, labels map[string]string) (err error) {
-	return p.AddTargetDelayed(name, host, ip, port, labels, 0)
-}
-
-// AddTargetDelayed is AddTarget with a startup delay
-func (p *TCPPort) AddTargetDelayed(name string, host string, ip string, port string, labels map[string]string, startupDelay time.Duration) (err error) {
->>>>>>> 2ea01612
+func (p *TCPPort) AddTargetDelayed(name string, host string, ip string, port string, srcAddr string, labels map[string]string, startupDelay time.Duration) (err error) {
 	level.Debug(p.logger).Log("type", "TCP", "func", "AddTargetDelayed", "msg", fmt.Sprintf("Adding Target: %s (%s:%s) in %s", name, host, port, startupDelay))
 
 	p.mtx.Lock()
 	defer p.mtx.Unlock()
 
-<<<<<<< HEAD
-	// Resolve hostnames
-	ipAddrs, err := common.DestAddrs(host, p.resolver)
-	if err != nil || len(ipAddrs) == 0 {
-		return err
-	}
-
-	target, err := target.NewTCPPort(p.logger, startupDelay, name, ipAddrs[0], srcAddr, port, p.interval, p.timeout, labels)
-=======
-	target, err := target.NewTCPPort(p.logger, startupDelay, name, host, ip, port, p.interval, p.timeout, labels)
->>>>>>> 2ea01612
+	target, err := target.NewTCPPort(p.logger, startupDelay, name, host, ip, port, srcAddr, p.interval, p.timeout, labels)
 	if err != nil {
 		return err
 	}
@@ -260,17 +235,11 @@
 					level.Warn(p.logger).Log("type", "TCP", "func", "CheckActiveTargets", "msg", fmt.Sprintf("Skipping target, could not identify host/port: %v", target.Host))
 					continue
 				}
-<<<<<<< HEAD
-				err := p.AddTarget(target.Name, conn[0], conn[1], target.SourceIp,  target.Labels.Kv)
-				if err != nil {
-					level.Warn(p.logger).Log("type", "TCP", "func", "CheckActiveTargets", "msg", fmt.Sprintf("Skipping target: %s", target.Host), "err", err)
-=======
 				for _, ipAddr := range ipAddrs {
-					err := p.AddTarget(target.Name+" "+ipAddr, conn[0], ipAddr, conn[1],  target.Labels.Kv)
+					err := p.AddTarget(target.Name+" "+ipAddr, conn[0], ipAddr, conn[1], target.SourceIp, target.Labels.Kv)
 					if err != nil {
 						level.Warn(p.logger).Log("type", "TCP", "func", "CheckActiveTargets", "msg", fmt.Sprintf("Skipping target: %s", target.Host), "err", err)
 					}
->>>>>>> 2ea01612
 				}
 			}
 		}
