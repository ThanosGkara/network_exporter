--- conflicted
+++ resolved
@@ -2,13 +2,10 @@
 
 import (
 	"context"
-<<<<<<< HEAD
 	"log/slog"
 	"os"
-=======
 	"fmt"
 	"strings"
->>>>>>> 1c4319ac
 	"sync"
 	"time"
 
@@ -90,11 +87,7 @@
 			if target.Type == "MTR" || target.Type == "MTRtcp" || target.Type == "ICMP+MTR" {
 				err := p.AddTarget(target.Name, target.Host, target.SourceIp, common.ParseMtrType(target.Type), target.Labels.Kv)
 				if err != nil {
-<<<<<<< HEAD
 					p.logger.Warn("Skipping target", "type", "MTR", "func", "AddTargets", "host", target.Host, "err", err)
-=======
-					level.Warn(p.logger).Log("type", target.Type, "func", "AddTargets", "msg", fmt.Sprintf("Skipping target: %s", target.Host), "err", err)
->>>>>>> 1c4319ac
 				}
 			}
 		}
@@ -107,13 +100,8 @@
 }
 
 // AddTargetDelayed is AddTarget with a startup delay
-<<<<<<< HEAD
 func (p *MTR) AddTargetDelayed(name string, host string, srcAddr string, labels map[string]string, startupDelay time.Duration) (err error) {
 	p.logger.Info("Adding Target", "type", "MTR", "func", "AddTargetDelayed", "name", name, "host", host, "delay", startupDelay)
-=======
-func (p *MTR) AddTargetDelayed(name string, host string, srcAddr string, mtrtype common.MtrType, labels map[string]string, startupDelay time.Duration) (err error) {
-	level.Info(p.logger).Log("type", "MTR", "func", "AddTargetDelayed", "msg", fmt.Sprintf("Adding Target: %s (%s) in %s", name, host, startupDelay))
->>>>>>> 1c4319ac
 
 	p.mtx.Lock()
 	defer p.mtx.Unlock()
@@ -223,11 +211,7 @@
 				p.RemoveTarget(targetName)
 				err := p.AddTarget(target.Name, target.Host, target.SourceIp, targetType, target.Labels.Kv)
 				if err != nil {
-<<<<<<< HEAD
 					p.logger.Warn("Skipping target", "type", "MTR", "func", "CheckActiveTargets", "host", target.Host, "err", err)
-=======
-					level.Warn(p.logger).Log("type", targetType, "func", "CheckActiveTargets", "msg", fmt.Sprintf("Skipping target: %s", target.Host), "err", err)
->>>>>>> 1c4319ac
 				}
 			}
 		}
