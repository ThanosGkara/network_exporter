--- conflicted
+++ resolved
@@ -127,11 +127,7 @@
 		if common.SrvRecordCheck(t.Host) {
 			found := re.MatchString(t.Type)
 			if !found {
-<<<<<<< HEAD
-				logger.Error("Unknown check type", "type", "Config", "func", "ReloadConfig", "target", t.Name, "check_type", t.Type, "allowed", "(ICMP|MTR|ICMP+MTR|TCP|HTTPGet)")
-=======
-				level.Error(logger).Log("type", "Config", "func", "ReloadConfig", "msg", fmt.Sprintf("Target '%s' has unknown check type '%s' must be one of (ICMP|MTR|ICMP+MTR|MTRtcp|TCP|HTTPGet)", t.Name, t.Type))
->>>>>>> 1c4319ac
+				logger.Error("Unknown check type", "type", "Config", "func", "ReloadConfig", "target", t.Name, "check_type", t.Type, "allowed", "(ICMP|MTR|ICMP+MTR|MTRtcp|TCP|HTTPGet)")
 				continue
 			}
 			// Check that SRV record's type is TCP, if config's type is TCP
@@ -168,11 +164,7 @@
 		} else {
 			found := re.MatchString(t.Type)
 			if !found {
-<<<<<<< HEAD
-				logger.Error("Unknown check type", "type", "Config", "func", "ReloadConfig", "target", t.Name, "check_type", t.Type, "allowed", "(ICMP|MTR|ICMP+MTR|TCP|HTTPGet)")
-=======
-				level.Error(logger).Log("type", "Config", "func", "ReloadConfig", "msg", "Target '%s' has unknown check type '%s' must be one of (ICMP|MTR|ICMP+MTR|MTRtcp|TCP|HTTPGet)", t.Name, t.Type)
->>>>>>> 1c4319ac
+				logger.Error("Unknown check type", "type", "Config", "func", "ReloadConfig", "target", t.Name, "check_type", t.Type, "allowed", "(ICMP|MTR|ICMP+MTR|MTRtcp|TCP|HTTPGet)")
 				continue
 			}
 
